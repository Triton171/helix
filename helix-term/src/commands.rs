--- conflicted
+++ resolved
@@ -4115,11 +4115,6 @@
                 current_line,
             );
             let mut text = String::new();
-<<<<<<< HEAD
-            // If we are between pairs (such as brackets), we want to insert an additional line which is indented one level more and place the cursor there
-            let new_head_pos = if helix_core::auto_pairs::PAIRS.contains(&(prev, curr)) {
-                let inner_indent = indent.clone() + doc.indent_style.as_str();
-=======
             // If we are between pairs (such as brackets), we want to
             // insert an additional line which is indented one level
             // more and place the cursor there
@@ -4130,8 +4125,7 @@
                 .is_some();
 
             let new_head_pos = if on_auto_pair {
-                let inner_indent = doc.indent_unit().repeat(indent_level + 1);
->>>>>>> 6a6a9ab2
+                let inner_indent = indent.clone() + doc.indent_style.as_str();
                 text.reserve_exact(2 + indent.len() + inner_indent.len());
                 text.push_str(doc.line_ending.as_str());
                 text.push_str(&inner_indent);
